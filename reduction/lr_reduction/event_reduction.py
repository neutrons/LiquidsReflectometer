--- conflicted
+++ resolved
@@ -811,28 +811,11 @@
         """
         Higher-level call for background subtraction for the normalization run.
         """
-<<<<<<< HEAD
-        return background.side_background(
-            self._ws_db, self, self.norm_peak, self.norm_bck, self.norm_low_res, normalize_to_single_pixel=False
-        )
-
-    def slice(
-        self,
-        x_min=0.002,
-        x_max=0.004,
-        x_bins=None,
-        z_bins=None,  # noqa A003
-        refl=None,
-        d_refl=None,
-        normalize=False,
-    ):
-=======
         return background.side_background(self._ws_db, self, self.norm_peak, self.norm_bck,
                                           self.norm_low_res, normalize_to_single_pixel=False)
 
     def slice(self, x_min=0.002, x_max=0.004, x_bins=None, z_bins=None,
               refl=None, d_refl=None, normalize=False):
->>>>>>> 2b5423ef
         """
         Retrieve a slice from the off-specular data.
         """
